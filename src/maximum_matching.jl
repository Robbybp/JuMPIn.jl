--- conflicted
+++ resolved
@@ -18,12 +18,9 @@
 #  ___________________________________________________________________________
 
 import Graphs
-<<<<<<< HEAD
-=======
 
 const UNMATCHED = nothing
 MatchedNodeType{T} = Union{T,typeof(UNMATCHED)}
->>>>>>> efef03f7
 
 """
 TODO: This should probably be promoted to Graphs.jl
@@ -48,12 +45,6 @@
     return true
 end
 
-<<<<<<< HEAD
-"""
-Compute a maximum matching as a map from vertices in `set1` to their
-matched vertices.
-"""
-=======
 # The following three functions are copied from the branch in PR #291
 # of Graphs.jl, https://github.com/JuliaGraphs/Graphs.jl/pull/291.
 # They will be removed when/if this PR is merged in favor of using the
@@ -190,16 +181,11 @@
     return matching
 end
 
->>>>>>> efef03f7
 function maximum_matching(graph::Graphs.Graph, set1::Set)
     if !_is_valid_bipartition(graph, set1)
         throw(Exception)
     end
-<<<<<<< HEAD
-    matching = Graphs.hopcroft_karp_matching(graph)
-=======
     matching = hopcroft_karp_matching(graph)
->>>>>>> efef03f7
     matching = Dict(i => j for (i, j) in matching if i in set1)
     return matching
 end