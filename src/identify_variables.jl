#  ___________________________________________________________________________
#
#  JuMPIn.jl: JuMP Incidence Graph Analysis
#  Copyright (c) 2023. Triad National Security, LLC. All rights reserved.
#
#  This program was produced under U.S. Government contract 89233218CNA000001
#  for Los Alamos National Laboratory (LANL), which is operated by Triad
#  National Security, LLC for the U.S. Department of Energy/National Nuclear
#  Security Administration. All rights in the program are reserved by Triad
#  National Security, LLC, and the U.S. Department of Energy/National Nuclear
#  Security Administration. The Government is granted for itself and others
#  acting on its behalf a nonexclusive, paid-up, irrevocable worldwide license
#  in this material to reproduce, prepare derivative works, distribute copies
#  to the public, perform publicly and display publicly, and to permit others
#  to do so.
#
#  This software is distributed under the 3-clause BSD license.
#  ___________________________________________________________________________

"""
Utility functions for identifying variables that participate in constraints.

"""

import JuMP
import MathOptInterface as MOI

import JuMPIn: get_equality_constraints


# TODO: This file implements functions that filter duplicates from the
# vectors of identified variables. It may be useful at somepoint to
# identify variables, preserving duplicates. This can be implemented
# when/if there is a need.


"""
    identify_unique_variables(constraints::Vector)::Vector{JuMP.VariableRef}

Return a vector of variables that participate in the provided constraints.

Each variable appears at most one time in the returned vector.
If we receive a vector, we just assume it is a vector of constraints.
This is because I couldn't get an argument of type `Vector{ConstraintRef}`
to work...

# Example
```julia-repl
julia> using JuMP
julia> import JuMPIn as ji
julia> m = Model();
julia> @variable(m, v[1:3]);
julia> @constraint(m, eq_1, v[2] == 1);
julia> @NLconstraint(m, eq_2, v[2]*v[3]^1.5 == 2);
julia> vars = ji.identify_unique_variables([eq_1, eq_2]);
julia> display(vars)
2-element Vector{VariableRef}:
 v[2]
 v[3]
```

"""
function identify_unique_variables(
    constraints::Vector,
    # FIXME: Couldn't get this working with Vector{ConstraintRef}...
)::Vector{JuMP.VariableRef}
    variables = Vector{JuMP.VariableRef}()
    for con in constraints
        append!(variables, identify_unique_variables(con))
    end
    return _filter_duplicates(variables)
end


"""
    identify_unique_variables(model::JuMP.Model, include_inequality::Bool=false)

Return a vector of variables that participate in constraints in the model.

Each variable appears at most one time in the returned vector.

"""
function identify_unique_variables(
<<<<<<< HEAD
    model::jmp.Model; include_inequality::Bool=false,
)::Vector{jmp.VariableRef}
    # Note that this method exists mostly for convenience, and is not used
    # by any of the "upstream" methods, e.g. get_bipartite_incidence_graph
=======
    model::JuMP.Model; include_inequality::Bool=false,
)::Vector{JuMP.VariableRef}
>>>>>>> 96d57c71
    if include_inequality
        # Note that this may include some constraints which are not compatible
        # with downstream function calls (e.g. constraints where the function
        # and terms are vectors). We will allow downstream errors to be raised
        # rather than silently ignoring these constraints.
        constraints = JuMP.all_constraints(
            model,
            # TODO: Should this be an optional argument to this function?
            include_variable_in_set_constraints=false,
        )   
    else
        constraints = get_equality_constraints(model)
    end
    return identify_unique_variables(constraints)
end


"""
    identify_unique_variables(constraint::JuMP.ConstraintRef)

Return a vector containing the variables that participate in this constraint.

Each variable appears at most one time in the returned vector.

"""
function identify_unique_variables(
    constraint::JuMP.ConstraintRef,
)::Vector{JuMP.VariableRef}
    return identify_unique_variables(constraint, constraint.index)
end


"""
    identify_unique_variables(
        constraint::JuMP.ConstraintRef,
        index::JuMP.ConstraintIndex,
    )::Vector{JuMP.VariableRef}

Return a vector containing the variables that participate in this constraint.

Each variable appears at most one time in the returned vector.
The `index` argument is provided so we know whether we have a "regular"
constraint or a nonlinear constraint.

"""
function identify_unique_variables(
    constraint::JuMP.ConstraintRef,
    index::MOI.ConstraintIndex,
)::Vector{JuMP.VariableRef}
    model = constraint.model
    fcn = MOI.get(model, MOI.ConstraintFunction(), constraint)
    varidxs = identify_unique_variables(fcn)
    varrefs = [JuMP.VariableRef(model, idx) for idx in varidxs]
    return varrefs
end


"""
    identify_unique_variables(
        constraint::JuMP.ConstraintRef,
        index::MathOptInterface.Nonlinear.ConstraintIndex,
    )::Vector{JuMP.VariableRef}

Return a vector containing the variables that participate in this constraint.

Each variable appears at most one time in the returned vector.
The `index` argument is provided so we know whether we have a "regular"
constraint or a nonlinear constraint.

"""
function identify_unique_variables(
    constraint::JuMP.ConstraintRef,
    index::MOI.Nonlinear.ConstraintIndex,
)::Vector{JuMP.VariableRef}
    model = constraint.model
    nlmod = model.nlp_model
    nlcons = nlmod.constraints
    con = nlcons[index]
    expr = con.expression

    # Identify variables in expression
    # This could be its own function, but I inlined it here to allow a more
    # useful error message if we ever encounter NODE_VARIABLE.
    # Will be moved when/if the need arises.
    variables = Vector{MOI.VariableIndex}()
    for node in expr.nodes
        if node.type == MOI.Nonlinear.NODE_MOI_VARIABLE
            push!(variables, MOI.VariableIndex(node.index))
        elseif node.type == MOI.Nonlinear.NODE_VARIABLE
            # I do not know under what situation this could occur, but
            # am throwing this error to be defensive.
            throw(DomainError(
                node.type,
                """Encountered a NODE_VARIABLE while parsing constraint
                   $constraint,\nbut we do not have an NLPEvaluator
                   to resolve this into a NODE_MOI_VARIABLE.
                   Something has gone wrong.""",
            ))
        end
    end

    # Return VariableRefs
    refs = [JuMP.VariableRef(model, idx) for idx in variables]
    return _filter_duplicates(refs)
end


"""
    identify_unique_variables(fcn)::Vector{JuMP.VariableIndex}

Return the variables that appear in the provided MathOptInterface function.

# Implementation
Only `ScalarQuadraticFunction` and `ScalarAffineFunction` are supported.
This can be changed there is demand for other functions. For each type of
supported function, the `_get_variable_terms` function should be defined.
Then, for the type of each term, an additional `identify_unique_variables`
function should be implemented.

"""
function identify_unique_variables(
    fcn::Union{MOI.ScalarQuadraticFunction, MOI.ScalarAffineFunction},
)::Vector{MOI.VariableIndex}
    variables = Vector{MOI.VariableIndex}()
    for terms in _get_variable_terms(fcn)
        for term in terms
            for var in identify_unique_variables(term)
                push!(variables, var)
            end
        end
    end
    return _filter_duplicates(variables)
end

function identify_unique_variables(
    fcn::T
)::Vector{MOI.VariableIndex} where {T<:MOI.AbstractVectorFunction}
    throw(TypeError(
        fcn,
        Union{MOI.ScalarQuadraticFunction, MOI.ScalarAffineFunction},
        typeof(fcn),
    ))
end

function identify_unique_variables(
    var::moi.VariableIndex
)::Vector{moi.VariableIndex}
    return [var]
end


"""
    _get_variable_terms(fcn)

Return a tuple of vectors of terms for the provided MathOptInterface function.

# Implementation
Currently implemented only for `ScalarQuadraticFunction` and
`ScalarAffineFunction`.

"""
function _get_variable_terms(fcn::MOI.ScalarQuadraticFunction)
    return (fcn.quadratic_terms, fcn.affine_terms)
end

function _get_variable_terms(fcn::MOI.ScalarAffineFunction)
    return (fcn.terms,)
end


"""
    identify_unique_variables(term)

Return the variables that participate in the provided term of a
MathOptInterface function.

A variable appears at most one time in the returned vector.

# Implementation
Currently implemented only for `ScalarAffineTerm` and `ScalarQuadraticTerm`.

"""
function identify_unique_variables(
    term::MOI.ScalarAffineTerm,
)::Vector{MOI.VariableIndex}
    return [term.variable]
end

function identify_unique_variables(
    term::MOI.ScalarQuadraticTerm,
)::Vector{MOI.VariableIndex}
    # Note that this compares indices only. If somehow these indices refer to
    # different models, this could be incorrect.
    if term.variable_1 === term.variable_2
        return [term.variable_1]
    else
        return [term.variable_1, term.variable_2]
    end
end


"""
    _filter_duplicates

Return a vector of variables of indices that does not contain duplicates.

"""
function _filter_duplicates(
    indices::Vector{MOI.VariableIndex},
)::Vector{MOI.VariableIndex}
    # Note that by hashing only the variable index, we implicitly assume that
    # all variables come from the same model. I believe this is safe.
    seen = Set{MOI.VariableIndex}()
    filtered = Vector{MOI.VariableIndex}()
    for idx in indices
        if !(idx in seen)
            push!(seen, idx)
            push!(filtered, idx)
        end
    end
    return filtered
end


function _filter_duplicates(
    variables::Vector{JuMP.VariableRef},
)::Vector{JuMP.VariableRef}
    # What happens when VariableRef gets hashed? I.e. how is the
    # hash of the model computed?
    seen = Set{JuMP.VariableRef}()
    filtered = Vector{JuMP.VariableRef}()
    for var in variables
        if !(var in seen)
            push!(seen, var)
            push!(filtered, var)
        end
    end
    return filtered
end<|MERGE_RESOLUTION|>--- conflicted
+++ resolved
@@ -81,15 +81,10 @@
 
 """
 function identify_unique_variables(
-<<<<<<< HEAD
-    model::jmp.Model; include_inequality::Bool=false,
-)::Vector{jmp.VariableRef}
+    model::JuMP.Model; include_inequality::Bool=false,
+)::Vector{JuMP.VariableRef}
     # Note that this method exists mostly for convenience, and is not used
     # by any of the "upstream" methods, e.g. get_bipartite_incidence_graph
-=======
-    model::JuMP.Model; include_inequality::Bool=false,
-)::Vector{JuMP.VariableRef}
->>>>>>> 96d57c71
     if include_inequality
         # Note that this may include some constraints which are not compatible
         # with downstream function calls (e.g. constraints where the function
@@ -235,8 +230,8 @@
 end
 
 function identify_unique_variables(
-    var::moi.VariableIndex
-)::Vector{moi.VariableIndex}
+    var::MOI.VariableIndex
+)::Vector{MOI.VariableIndex}
     return [var]
 end
 
